--- conflicted
+++ resolved
@@ -26,32 +26,20 @@
 
 namespace {
 
-<<<<<<< HEAD
-	constexpr static inline std::size_t const	HEADER_SIZE{16}; // Try to keep everything aligned to 16 bytes.
+	struct allocation_size
+	{
+		// tag currently unused.
+		std::uint64_t size : 48 {0}, tag : 16 {0};
+	};
+
+	static_assert(sizeof(allocation_size) <= __STDCPP_DEFAULT_NEW_ALIGNMENT__);
+	static_assert(std::is_trivially_destructible_v <allocation_size>);
+
+
+	constexpr static inline std::size_t const	HEADER_SIZE{__STDCPP_DEFAULT_NEW_ALIGNMENT__};
 	constinit static std::atomic_bool			s_should_continue{true};
 	constinit static lb::file_handle			s_logging_handle;
 	constinit static std::uint64_t				s_logging_interval{1000};
-	constinit static std::uint64_t				s_buffer_size{};
-	constinit static std::atomic_uint64_t		s_allocated_memory{};
-	static std::jthread							s_logging_thread{};
-
-
-=======
->>>>>>> d04eb4c7
-	struct allocation_size
-	{
-		// tag currently unused.
-		std::uint64_t size : 48 {0}, tag : 16 {0};
-	};
-
-	static_assert(sizeof(allocation_size) <= __STDCPP_DEFAULT_NEW_ALIGNMENT__);
-	static_assert(std::is_trivially_destructible_v <allocation_size>);
-
-
-	constexpr static inline std::size_t const	HEADER_SIZE{__STDCPP_DEFAULT_NEW_ALIGNMENT__};
-	constinit static std::atomic_bool			s_should_continue{true};
-	constinit static lb::file_handle			s_logging_handle;
-	constinit static std::uint64_t				s_logging_interval{};
 	constinit static std::uint64_t				s_buffer_size{};
 	constinit static std::atomic_uint64_t		s_allocated_memory{};
 	static std::jthread							s_logging_thread{};
