--- conflicted
+++ resolved
@@ -15,17 +15,14 @@
 				variant.o \
 				vcf_genotype_field_gt_parser.o \
 				vcf_input.o \
-<<<<<<< HEAD
 				vcf_metadata.o \
 				vcf_reader_header_parser.o \
 				vcf_reader_parser.o \
 				vcf_reader.o \
 				vcf_subfield.o
-=======
-				vcf_reader.o
+
 CFLAGS		+= -fPIC
 CXXFLAGS	+= -fPIC
->>>>>>> 11ccb2f5
 
 all: libbio.a
 
